--- conflicted
+++ resolved
@@ -9,14 +9,9 @@
 Liquidswap = { git = "https://github.com/pontem-network/liquidswap.git", rev = "1d4d3b6076f526b8fb6a95a9519f3930d67291a7" }
 LiquidswapLP = { git = "https://github.com/pontem-network/liquidswap.git", subdir = "liquidswap_lp", rev = "1d4d3b6076f526b8fb6a95a9519f3930d67291a7"}
 basiq = { local = "./interface/basiq-basiq" }
-<<<<<<< HEAD
-ditto-staking = { local = "./interface/ditto-research" }
-tortuga-stub = { local = "./interface/tortuga" }
-Aptoswap = { local = "./interface/aptoswap" }
-=======
 #ditto-staking = { local = "./interface/ditto-research" }
 #tortuga = { local = "./interface/tortuga" }
->>>>>>> 6dff189a
+Aptoswap = { local = "./interface/aptoswap" }
 
 [addresses]
 hippo_aggregator = "89576037b3cc0b89645ea393a47787bb348272c76d6941c574b053672b848039"
